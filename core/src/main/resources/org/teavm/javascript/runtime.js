/*
 *  Copyright 2013 Alexey Andreev.
 *
 *  Licensed under the Apache License, Version 2.0 (the "License");
 *  you may not use this file except in compliance with the License.
 *  You may obtain a copy of the License at
 *
 *       http://www.apache.org/licenses/LICENSE-2.0
 *
 *  Unless required by applicable law or agreed to in writing, software
 *  distributed under the License is distributed on an "AS IS" BASIS,
 *  WITHOUT WARRANTIES OR CONDITIONS OF ANY KIND, either express or implied.
 *  See the License for the specific language governing permissions and
 *  limitations under the License.
 */
"use strict";
<<<<<<< HEAD

=======
var $rt_lastObjectId = 1;
function $rt_nextId() {
    var current = $rt_lastObjectId;
    var next = (current + 1) | 0;
    if (next === 0) {
        next = (next + 1) | 0;
    }
    $rt_lastObjectId = next;
    return current;
}
function $rt_compare(a, b) {
    return a > b ? 1 : a < b ? -1 : 0;
}
function $rt_isInstance(obj, cls) {
    return obj !== null && !!obj.constructor.$meta && $rt_isAssignable(obj.constructor, cls);
}
function $rt_isAssignable(from, to) {
    if (from === to) {
        return true;
    }
    var supertypes = from.$meta.supertypes;
    for (var i = 0; i < supertypes.length; i = (i + 1) | 0) {
        if ($rt_isAssignable(supertypes[i], to)) {
            return true;
        }
    }
    return false;
}
function $rt_createArray(cls, sz) {
    var data = new Array(sz);
    var arr = new ($rt_arraycls(cls))(data);
    if (sz > 0) {
        var i = 0;
        do {
            data[i] = null;
            i = (i + 1) | 0;
        } while (i < sz);
    }
    return arr;
}
function $rt_wrapArray(cls, data) {
    return new ($rt_arraycls(cls))(data);
}
function $rt_createUnfilledArray(cls, sz) {
    return new ($rt_arraycls(cls))(new Array(sz));
}
function $rt_createLongArray(sz) {
    var data = new Array(sz);
    var arr = new ($rt_arraycls($rt_longcls()))(data);
    for (var i = 0; i < sz; i = (i + 1) | 0) {
        data[i] = Long_ZERO;
    }
    return arr;
}
var $rt_createNumericArray;
var $rt_createCharArray;
var $rt_createByteArray;
var $rt_createShortArray;
var $rt_createIntArray;
var $rt_createBooleanArray;
var $rt_createFloatArray;
var $rt_createDoubleArray;
if (typeof 'ArrayBuffer' !== 'undefined') {
    $rt_createNumericArray = function(cls, nativeArray) {
        return new ($rt_arraycls(cls))(nativeArray);
    };
    $rt_createCharArray = function(sz) {
        return $rt_createNumericArray($rt_charcls(), new Uint16Array(new ArrayBuffer(sz << 1)), 0);
    };
    $rt_createByteArray = function(sz) {
        return $rt_createNumericArray($rt_bytecls(), new Int8Array(new ArrayBuffer(sz)), 0);
    };
    $rt_createShortArray = function(sz) {
        return $rt_createNumericArray($rt_shortcls(), new Int16Array(new ArrayBuffer(sz << 1)), 0);
    };
    $rt_createIntArray = function(sz) {
        return $rt_createNumericArray($rt_intcls(), new Int32Array(new ArrayBuffer(sz << 2)), 0);
    };
    $rt_createBooleanArray = function(sz) {
        return $rt_createNumericArray($rt_booleancls(), new Int8Array(new ArrayBuffer(sz)), 0);
    };
    $rt_createFloatArray = function(sz) {
        return $rt_createNumericArray($rt_floatcls(), new Float32Array(new ArrayBuffer(sz << 2)), 0);
    };
    $rt_createDoubleArray = function(sz) {
        return $rt_createNumericArray($rt_doublecls(), new Float64Array(new ArrayBuffer(sz << 3)), 0);
    };
} else {
    $rt_createNumericArray = function(cls, sz) {
      var data = new Array(sz);
      var arr = new ($rt_arraycls(cls))(data);
      for (var i = 0; i < sz; i = (i + 1) | 0) {
          data[i] = 0;
      }
      return arr;
    };
    $rt_createByteArray = function(sz) { return $rt_createNumericArray($rt_bytecls(), sz); };
    $rt_createShortArray = function(sz) { return $rt_createNumericArray($rt_shortcls(), sz); };
    $rt_createIntArray = function(sz) { return $rt_createNumericArray($rt_intcls(), sz); };
    $rt_createBooleanArray = function(sz) { return $rt_createNumericArray($rt_booleancls(), sz); };
    $rt_createFloatArray = function(sz) { return $rt_createNumericArray($rt_floatcls(), sz); };
    $rt_createDoubleArray = function(sz) { return $rt_createNumericArray($rt_doublecls(), sz); };
    $rt_createCharArray = function(sz) { return $rt_createNumericArray($rt_charcls(), sz); }
}
function $rt_arraycls(cls) {
    var result = cls.$array;
    if (result === null) {
        var arraycls = function(data) {
            this.data = data;
            this.$id = 0;
        };
        arraycls.prototype = new ($rt_objcls())();
        arraycls.prototype.constructor = arraycls;
        arraycls.prototype.toString = function() {
            var str = "[";
            for (var i = 0; i < this.data.length; ++i) {
                if (i > 0) {
                    str += ", ";
                }
                str += this.data[i].toString();
            }
            str += "]";
            return str;
        };
        var name = "[" + cls.$meta.binaryName;
        arraycls.$meta = { item : cls, supertypes : [$rt_objcls()], primitive : false, superclass : $rt_objcls(),
                name : name, binaryName : name, enum : false };
        arraycls.classObject = null;
        arraycls.$array = null;
        result = arraycls;
        cls.$array = arraycls;
    }
    return result;
}
function $rt_createcls() {
    return {
        $array : null,
        classObject : null,
        $meta : {
            supertypes : [],
            superclass : null
        }
    };
}
function $rt_createPrimitiveCls(name, binaryName) {
    var cls = $rt_createcls();
    cls.$meta.primitive = true;
    cls.$meta.name = name;
    cls.$meta.binaryName = binaryName;
    cls.$meta.enum = false;
    cls.$meta.item = null;
    return cls;
}
var $rt_booleanclsCache = null;
function $rt_booleancls() {
    if ($rt_booleanclsCache === null) {
        $rt_booleanclsCache = $rt_createPrimitiveCls("boolean", "Z");
    }
    return $rt_booleanclsCache;
}
var $rt_charclsCache = null;
function $rt_charcls() {
    if ($rt_charclsCache === null) {
        $rt_charclsCache = $rt_createPrimitiveCls("char", "C");
    }
    return $rt_charclsCache;
}
var $rt_byteclsCache = null;
function $rt_bytecls() {
    if ($rt_byteclsCache === null) {
        $rt_byteclsCache = $rt_createPrimitiveCls("byte", "B");
    }
    return $rt_byteclsCache;
}
var $rt_shortclsCache = null;
function $rt_shortcls() {
    if ($rt_shortclsCache === null) {
        $rt_shortclsCache = $rt_createPrimitiveCls("short", "S");
    }
    return $rt_shortclsCache;
}
var $rt_intclsCache = null;
function $rt_intcls() {
    if ($rt_intclsCache === null) {
        $rt_intclsCache = $rt_createPrimitiveCls("int", "I");
    }
    return $rt_intclsCache;
}
var $rt_longclsCache = null;
function $rt_longcls() {
    if ($rt_longclsCache === null) {
        $rt_longclsCache = $rt_createPrimitiveCls("long", "J");
    }
    return $rt_longclsCache;
}
var $rt_floatclsCache = null;
function $rt_floatcls() {
    if ($rt_floatclsCache === null) {
        $rt_floatclsCache = $rt_createPrimitiveCls("float", "F");
    }
    return $rt_floatclsCache;
}
var $rt_doubleclsCache = null;
function $rt_doublecls() {
    if ($rt_doubleclsCache === null) {
        $rt_doubleclsCache = $rt_createPrimitiveCls("double", "D");
    }
    return $rt_doubleclsCache;
}
var $rt_voidclsCache = null;
function $rt_voidcls() {
    if ($rt_voidclsCache === null) {
        $rt_voidclsCache = $rt_createPrimitiveCls("void", "V");
    }
    return $rt_voidclsCache;
}
function $rt_init(cls, constructor, args) {
    var obj = new cls();
    cls.prototype[constructor].apply(obj, args);
    return obj;
}
function $rt_throw(ex) {
    throw $rt_exception(ex);
}
function $rt_exception(ex) {
    var err = ex.$jsException;
    if (!err) {
        err = new Error("Java exception thrown");
        err.$javaException = ex;
        ex.$jsException = err;
    }
    return err;
}
function $rt_createMultiArray(cls, dimensions) {
    var arrays = new Array($rt_primitiveArrayCount(dimensions));
    var firstDim = dimensions[0] | 0;
    for (var i = 0 | 0; i < arrays.length; i = (i + 1) | 0) {
        arrays[i] = $rt_createArray(cls, firstDim);
    }
    return $rt_createMultiArrayImpl(cls, arrays, dimensions);
}
function $rt_createByteMultiArray(dimensions) {
    var arrays = new Array($rt_primitiveArrayCount(dimensions));
    var firstDim = dimensions[0] | 0;
    for (var i = 0 | 0; i < arrays.length; i = (i + 1) | 0) {
        arrays[i] = $rt_createByteArray(firstDim);
    }
    return $rt_createMultiArrayImpl($rt_bytecls(), arrays, dimensions);
}
function $rt_createCharMultiArray(dimensions) {
    var arrays = new Array($rt_primitiveArrayCount(dimensions));
    var firstDim = dimensions[0] | 0;
    for (var i = 0 | 0; i < arrays.length; i = (i + 1) | 0) {
        arrays[i] = $rt_createCharArray(firstDim);
    }
    return $rt_createMultiArrayImpl($rt_charcls(), arrays, dimensions);
}
function $rt_createBooleanMultiArray(dimensions) {
    var arrays = new Array($rt_primitiveArrayCount(dimensions));
    var firstDim = dimensions[0] | 0;
    for (var i = 0 | 0; i < arrays.length; i = (i + 1) | 0) {
        arrays[i] = $rt_createBooleanArray(firstDim);
    }
    return $rt_createMultiArrayImpl($rt_booleancls(), arrays, dimensions);
}
function $rt_createShortMultiArray(dimensions) {
    var arrays = new Array($rt_primitiveArrayCount(dimensions));
    var firstDim = dimensions[0] | 0;
    for (var i = 0 | 0; i < arrays.length; i = (i + 1) | 0) {
        arrays[i] = $rt_createShortArray(firstDim);
    }
    return $rt_createMultiArrayImpl($rt_shortcls(), arrays, dimensions);
}
function $rt_createIntMultiArray(dimensions) {
    var arrays = new Array($rt_primitiveArrayCount(dimensions));
    var firstDim = dimensions[0] | 0;
    for (var i = 0 | 0; i < arrays.length; i = (i + 1) | 0) {
        arrays[i] = $rt_createIntArray(firstDim);
    }
    return $rt_createMultiArrayImpl($rt_intcls(), arrays, dimensions);
}
function $rt_createLongMultiArray(dimensions) {
    var arrays = new Array($rt_primitiveArrayCount(dimensions));
    var firstDim = dimensions[0] | 0;
    for (var i = 0 | 0; i < arrays.length; i = (i + 1) | 0) {
        arrays[i] = $rt_createLongArray(firstDim);
    }
    return $rt_createMultiArrayImpl($rt_longcls(), arrays, dimensions);
}
function $rt_createFloatMultiArray(dimensions) {
    var arrays = new Array($rt_primitiveArrayCount(dimensions));
    var firstDim = dimensions[0] | 0;
    for (var i = 0 | 0; i < arrays.length; i = (i + 1) | 0) {
        arrays[i] = $rt_createFloatArray(firstDim);
    }
    return $rt_createMultiArrayImpl($rt_floatcls(), arrays, dimensions);
}
function $rt_createDoubleMultiArray(dimensions) {
    var arrays = new Array($rt_primitiveArrayCount(dimensions));
    var firstDim = dimensions[0] | 0;
    for (var i = 0 | 0; i < arrays.length; i = (i + 1) | 0) {
        arrays[i] = $rt_createDoubleArray(firstDim);
    }
    return $rt_createMultiArrayImpl($rt_doublecls(), arrays, dimensions);
}
function $rt_primitiveArrayCount(dimensions) {
    var val = dimensions[1] | 0;
    for (var i = 2 | 0; i < dimensions.length; i = (i + 1) | 0) {
        val = (val * (dimensions[i] | 0)) | 0;
    }
    return val;
}
function $rt_createMultiArrayImpl(cls, arrays, dimensions) {
    var limit = arrays.length;
    for (var i = 1 | 0; i < dimensions.length; i = (i + 1) | 0) {
        cls = $rt_arraycls(cls);
        var dim = dimensions[i];
        var index = 0;
        var packedIndex = 0;
        while (index < limit) {
            var arr = $rt_createUnfilledArray(cls, dim);
            for (var j = 0; j < dim; j = (j + 1) | 0) {
                arr.data[j] = arrays[index];
                index = (index + 1) | 0;
            }
            arrays[packedIndex] = arr;
            packedIndex = (packedIndex + 1) | 0;
        }
        limit = packedIndex;
    }
    return arrays[0];
}
>>>>>>> a2e1fbde
function $rt_assertNotNaN(value) {
    if (typeof value === 'number' && isNaN(value)) {
        throw "NaN";
    }
    return value;
}
var $rt_stdoutBuffer = "";
function $rt_putStdout(ch) {
    if (ch == 0xA) {
        if (console) {
            console.info($rt_stdoutBuffer);
        }
        $rt_stdoutBuffer = "";
    } else {
        $rt_stdoutBuffer += String.fromCharCode(ch);
    }
}
var $rt_stderrBuffer = "";
function $rt_putStderr(ch) {
    if (ch == 0xA) {
        if (console) {
            console.info($rt_stderrBuffer);
        }
        $rt_stderrBuffer = "";
    } else {
        $rt_stderrBuffer += String.fromCharCode(ch);
    }
}
function $rt_metadata(data) {
    for (var i = 0; i < data.length; i += 8) {
        var cls = data[i];
        cls.$meta = {};
        var m = cls.$meta;
        m.name = data[i + 1];
        m.binaryName = "L" + m.name + ";";
        var superclass = data[i + 2];
        m.superclass = superclass !== 0 ? superclass : null;
        m.supertypes = data[i + 3];
        if (m.superclass) {
            m.supertypes.push(m.superclass);
            cls.prototype = new m.superclass();
        } else {
            cls.prototype = {};
        }
        var flags = data[i + 4];
        m.enum = (flags & 1) != 0;
        m.primitive = false;
        m.item = null;
        cls.prototype.constructor = cls;
        cls.classObject = null;
        var clinit = data[i + 5];
        cls.$clinit = clinit !== 0 ? clinit : function() {};

        var names = data[i + 6];
        if (!(names instanceof Array)) {
            names = [names];
        }
        for (var j = 0; j < names.length; j = (j + 1) | 0) {
            window[names[j]] = (function(cls, name) {
                return function() {
                    var clinit = cls.$clinit;
                    cls.$clinit = function() {};
                    clinit();
                    return window[name].apply(window, arguments);
                }
            })(cls, names[j]);
        }

        var virtualMethods = data[i + 7];
        for (j = 0; j < virtualMethods.length; j += 2) {
            var name = virtualMethods[j];
            var func = virtualMethods[j + 1];
            if (typeof name === 'string') {
                name = [name];
            }
            for (var k = 0; k < name.length; ++k) {
                cls.prototype[name[k]] = func;
            }
        }

        cls.$array = null;
    }
}
function $rt_threadStarter(f) {
    return function() {
        var args = Array.prototype.slice.apply(arguments);
        $rt_startThread(function() {
            f.apply(this, args);
        });
    }
}
function $rt_mainStarter(f) {
    return function(args) {
        if (!args) {
            args = [];
        }
        var javaArgs = $rt_createArray($rt_objcls(), args.length);
        for (var i = 0; i < args.length; ++i) {
            javaArgs.data[i] = $rt_str(args[i]);
        }
        $rt_threadStarter(f)(javaArgs);
    };
}
var $rt_stringPool_instance;
function $rt_stringPool(strings) {
    $rt_stringPool_instance = new Array(strings.length);
    for (var i = 0; i < strings.length; ++i) {
        $rt_stringPool_instance[i] = $rt_intern($rt_str(strings[i]));
    }
}
function $rt_s(index) {
    return $rt_stringPool_instance[index];
}
function TeaVMThread(runner) {
    this.status = 3;
    this.stack = [];
    this.suspendCallback = null;
    this.runner = runner;
    this.attribute = null;
    this.completeCallback = null;
}
TeaVMThread.prototype.push = function() {
    for (var i = 0; i < arguments.length; ++i) {
        this.stack.push(arguments[i]);
    }
    return this;
};
TeaVMThread.prototype.s = TeaVMThread.prototype.push;
TeaVMThread.prototype.pop = function() {
    return this.stack.pop();
};
TeaVMThread.prototype.l = TeaVMThread.prototype.pop;
TeaVMThread.prototype.isResuming = function() {
    return this.status == 2;
};
TeaVMThread.prototype.isSuspending = function() {
    return this.status == 1;
};
TeaVMThread.prototype.suspend = function(callback) {
    this.suspendCallback = callback;
    this.status = 1;
};
TeaVMThread.prototype.start = function(callback) {
    if (this.status != 3) {
        throw new Error("Thread already started");
    }
    if ($rt_currentNativeThread !== null) {
        throw new Error("Another thread is running");
    }
    this.status = 0;
    this.completeCallback = callback ? callback : function(result) {
        if (result instanceof Error) {
            throw result;
        }
    };
    this.run();
};
TeaVMThread.prototype.resume = function() {
    if ($rt_currentNativeThread !== null) {
        throw new Error("Another thread is running");
    }
    this.status = 2;
    this.run();
};
TeaVMThread.prototype.run = function() {
    $rt_currentNativeThread = this;
    var result;
    try {
        result = this.runner();
    } catch (e) {
        result = e;
    } finally {
        $rt_currentNativeThread = null;
    }
    if (this.suspendCallback !== null) {
        var self = this;
        var callback = this.suspendCallback;
        this.suspendCallback = null;
        callback(function() {
            self.resume();
        });
    } else if (this.status === 0) {
        this.completeCallback(result);
    }
};
function $rt_suspending() {
    var thread = $rt_nativeThread();
    return thread != null && thread.isSuspending();
}
function $rt_resuming() {
    var thread = $rt_nativeThread();
    return thread != null && thread.isResuming();
}
function $rt_suspend(callback) {
    return $rt_nativeThread().suspend(callback);
}
function $rt_startThread(runner, callback) {
    new TeaVMThread(runner).start(callback);
}
var $rt_currentNativeThread = null;
function $rt_nativeThread() {
    return $rt_currentNativeThread;
}
function $rt_invalidPointer() {
    throw new Error("Invalid recorded state");
}

function $dbg_repr(obj) {
    return obj.toString ? obj.toString() : "";
}
function $dbg_class(obj) {
    if (obj instanceof Long) {
        return "long";
    }
    var cls = obj.constructor;
    var arrayDegree = 0;
    while (cls.$meta && cls.$meta.item) {
        ++arrayDegree;
        cls = cls.$meta.item;
    }
    var clsName = "";
    if (cls === $rt_booleancls()) {
        clsName = "boolean";
    } else if (cls === $rt_bytecls()) {
        clsName = "byte";
    } else if (cls === $rt_shortcls()) {
        clsName = "short";
    } else if (cls === $rt_charcls()) {
        clsName = "char";
    } else if (cls === $rt_intcls()) {
        clsName = "int";
    } else if (cls === $rt_longcls()) {
        clsName = "long";
    } else if (cls === $rt_floatcls()) {
        clsName = "float";
    } else if (cls === $rt_doublecls()) {
        clsName = "double";
    } else {
        clsName = cls.$meta ? cls.$meta.name : "@" + cls.name;
    }
    while (arrayDegree-- > 0) {
        clsName += "[]";
    }
    return clsName;
}

Long.prototype.toString = function() {
    var result = [];
    var n = this;
    var positive = Long_isPositive(n);
    if (!positive) {
        n = Long_neg(n);
    }
    var radix = new Long(10, 0);
    do {
        var divRem = Long_divRem(n, radix);
        result.push(String.fromCharCode(48 + divRem[1].lo));
        n = divRem[0];
    } while (n.lo != 0 || n.hi != 0);
    result = result.reverse().join('');
    return positive ? result : "-" + result;
};
function Long_inc(a) {
    var lo = (a.lo + 1) | 0;
    var hi = a.hi;
    if (lo === 0) {
        hi = (hi + 1) | 0;
    }
    return new Long(lo, hi);
}
function Long_dec(a) {
    var lo = (a.lo - 1) | 0;
    var hi = a.hi;
    if (lo === -1) {
        hi = (hi - 1) | 0;
    }
    return new Long(lo, hi);
}
function Long_neg(a) {
    return Long_inc(new Long(a.lo ^ 0xFFFFFFFF, a.hi ^ 0xFFFFFFFF));
}
function Long_sub(a, b) {
    if (a.hi === (a.lo >> 31) && b.hi === (b.lo >> 31)) {
        return Long_fromNumber(a.lo - b.lo);
    }
    var a_lolo = a.lo & 0xFFFF;
    var a_lohi = a.lo >>> 16;
    var a_hilo = a.hi & 0xFFFF;
    var a_hihi = a.hi >>> 16;
    var b_lolo = b.lo & 0xFFFF;
    var b_lohi = b.lo >>> 16;
    var b_hilo = b.hi & 0xFFFF;
    var b_hihi = b.hi >>> 16;

    var lolo = (a_lolo - b_lolo) | 0;
    var lohi = (a_lohi - b_lohi + (lolo >> 16)) | 0;
    var hilo = (a_hilo - b_hilo + (lohi >> 16)) | 0;
    var hihi = (a_hihi - b_hihi + (hilo >> 16)) | 0;
    return new Long((lolo & 0xFFFF) | ((lohi & 0xFFFF) << 16), (hilo & 0xFFFF) | ((hihi & 0xFFFF) << 16));
}
function Long_compare(a, b) {
    var r = a.hi - b.hi;
    if (r !== 0) {
        return r;
    }
    r = (a.lo >>> 1) - (b.lo >>> 1);
    if (r !== 0) {
        return r;
    }
    return (a.lo & 1) - (b.lo & 1);
}
function Long_isPositive(a) {
    return (a.hi & 0x80000000) === 0;
}
function Long_isNegative(a) {
    return (a.hi & 0x80000000) !== 0;
}
function Long_mul(a, b) {
    var positive = Long_isNegative(a) === Long_isNegative(b);
    if (Long_isNegative(a)) {
        a = Long_neg(a);
    }
    if (Long_isNegative(b)) {
        b = Long_neg(b);
    }
    var a_lolo = a.lo & 0xFFFF;
    var a_lohi = a.lo >>> 16;
    var a_hilo = a.hi & 0xFFFF;
    var a_hihi = a.hi >>> 16;
    var b_lolo = b.lo & 0xFFFF;
    var b_lohi = b.lo >>> 16;
    var b_hilo = b.hi & 0xFFFF;
    var b_hihi = b.hi >>> 16;

    var lolo = 0;
    var lohi = 0;
    var hilo = 0;
    var hihi = 0;
    lolo = (a_lolo * b_lolo) | 0;
    lohi = lolo >>> 16;
    lohi = ((lohi & 0xFFFF) + a_lohi * b_lolo) | 0;
    hilo = (hilo + (lohi >>> 16)) | 0;
    lohi = ((lohi & 0xFFFF) + a_lolo * b_lohi) | 0;
    hilo = (hilo + (lohi >>> 16)) | 0;
    hihi = hilo >>> 16;
    hilo = ((hilo & 0xFFFF) + a_hilo * b_lolo) | 0;
    hihi = (hihi + (hilo >>> 16)) | 0;
    hilo = ((hilo & 0xFFFF) + a_lohi * b_lohi) | 0;
    hihi = (hihi + (hilo >>> 16)) | 0;
    hilo = ((hilo & 0xFFFF) + a_lolo * b_hilo) | 0;
    hihi = (hihi + (hilo >>> 16)) | 0;
    hihi = (hihi + a_hihi * b_lolo + a_hilo * b_lohi + a_lohi * b_hilo + a_lolo * b_hihi) | 0;
    var result = new Long((lolo & 0xFFFF) | (lohi << 16), (hilo & 0xFFFF) | (hihi << 16));
    return positive ? result : Long_neg(result);
}
function Long_div(a, b) {
    if (Math.abs(a.hi) < Long_MAX_NORMAL && Math.abs(b.hi) < Long_MAX_NORMAL) {
        return Long_fromNumber(Long_toNumber(a) / Long_toNumber(b));
    }
    return Long_divRem(a, b)[0];
}
function Long_rem(a, b) {
    if (Math.abs(a.hi) < Long_MAX_NORMAL && Math.abs(b.hi) < Long_MAX_NORMAL) {
        return Long_fromNumber(Long_toNumber(a) % Long_toNumber(b));
    }
    return Long_divRem(a, b)[1];
}
function Long_divRem(a, b) {
    if (b.lo == 0 && b.hi == 0) {
        throw new Error("Division by zero");
    }
    var positive = Long_isNegative(a) === Long_isNegative(b);
    if (Long_isNegative(a)) {
        a = Long_neg(a);
    }
    if (Long_isNegative(b)) {
        b = Long_neg(b);
    }
    a = new LongInt(a.lo, a.hi, 0);
    b = new LongInt(b.lo, b.hi, 0);
    var q = LongInt_div(a, b);
    a = new Long(a.lo, a.hi);
    q = new Long(q.lo, q.hi);
    return positive ? [q, a] : [Long_neg(q), Long_neg(a)];
}
function Long_shiftLeft16(a) {
    return new Long(a.lo << 16, (a.lo >>> 16) | (a.hi << 16));
}
function Long_shiftRight16(a) {
    return new Long((a.lo >>> 16) | (a.hi << 16), a.hi >>> 16);
}
function Long_and(a, b) {
    return new Long(a.lo & b.lo, a.hi & b.hi);
}
function Long_or(a, b) {
    return new Long(a.lo | b.lo, a.hi | b.hi);
}
function Long_xor(a, b) {
    return new Long(a.lo ^ b.lo, a.hi ^ b.hi);
}
function Long_shl(a, b) {
    b &= 63;
    if (b == 0) {
        return a;
    } else if (b < 32) {
        return new Long(a.lo << b, (a.lo >>> (32 - b)) | (a.hi << b));
    } else if (b == 32) {
        return new Long(0, a.lo);
    } else {
        return new Long(0, a.lo << (b - 32));
    }
}
function Long_shr(a, b) {
    b &= 63;
    if (b == 0) {
        return a;
    } else if (b < 32) {
        return new Long((a.lo >>> b) | (a.hi << (32 - b)), a.hi >> b);
    } else if (b == 32) {
        return new Long(a.hi, a.hi >> 31);
    } else {
        return new Long((a.hi >> (b - 32)), a.hi >> 31);
    }
}
function Long_shru(a, b) {
    b &= 63;
    if (b == 0) {
        return a;
    } else if (b < 32) {
        return new Long((a.lo >>> b) | (a.hi << (32 - b)), a.hi >>> b);
    } else if (b == 32) {
        return new Long(a.hi, 0);
    } else {
        return new Long((a.hi >>> (b - 32)), 0);
    }
}

// Represents a mutable 80-bit unsigned integer
function LongInt(lo, hi, sup) {
    this.lo = lo;
    this.hi = hi;
    this.sup = sup;
}
function LongInt_mul(a, b) {
    var a_lolo = ((a.lo & 0xFFFF) * b) | 0;
    var a_lohi = ((a.lo >>> 16) * b) | 0;
    var a_hilo = ((a.hi & 0xFFFF) * b) | 0;
    var a_hihi = ((a.hi >>> 16) * b) | 0;
    var sup = (a.sup * b) | 0;

    a_lohi = (a_lohi + (a_lolo >>> 16)) | 0;
    a_hilo = (a_hilo + (a_lohi >>> 16)) | 0;
    a_hihi = (a_hihi + (a_hilo >>> 16)) | 0;
    sup = (sup + (a_hihi >>> 16)) | 0;
    a.lo = (a_lolo & 0xFFFF) | (a_lohi << 16);
    a.hi = (a_hilo & 0xFFFF) | (a_hihi << 16);
    a.sup = sup & 0xFFFF;
}
function LongInt_sub(a, b) {
    var a_lolo = a.lo & 0xFFFF;
    var a_lohi = a.lo >>> 16;
    var a_hilo = a.hi & 0xFFFF;
    var a_hihi = a.hi >>> 16;
    var b_lolo = b.lo & 0xFFFF;
    var b_lohi = b.lo >>> 16;
    var b_hilo = b.hi & 0xFFFF;
    var b_hihi = b.hi >>> 16;

    a_lolo = (a_lolo - b_lolo) | 0;
    a_lohi = (a_lohi - b_lohi + (a_lolo >> 16)) | 0;
    a_hilo = (a_hilo - b_hilo + (a_lohi >> 16)) | 0;
    a_hihi = (a_hihi - b_hihi + (a_hilo >> 16)) | 0;
    var sup = (a.sup - b.sup + (a_hihi >> 16)) | 0;
    a.lo = (a_lolo & 0xFFFF) | (a_lohi << 16);
    a.hi = (a_hilo & 0xFFFF) | (a_hihi << 16);
    a.sup = sup;
}
function LongInt_add(a, b) {
    var a_lolo = a.lo & 0xFFFF;
    var a_lohi = a.lo >>> 16;
    var a_hilo = a.hi & 0xFFFF;
    var a_hihi = a.hi >>> 16;
    var b_lolo = b.lo & 0xFFFF;
    var b_lohi = b.lo >>> 16;
    var b_hilo = b.hi & 0xFFFF;
    var b_hihi = b.hi >>> 16;

    a_lolo = (a_lolo + b_lolo) | 0;
    a_lohi = (a_lohi + b_lohi + (a_lolo >> 16)) | 0;
    a_hilo = (a_hilo + b_hilo + (a_lohi >> 16)) | 0;
    a_hihi = (a_hihi + b_hihi + (a_hilo >> 16)) | 0;
    var sup = (a.sup + b.sup + (a_hihi >> 16)) | 0;
    a.lo = (a_lolo & 0xFFFF) | (a_lohi << 16);
    a.hi = (a_hilo & 0xFFFF) | (a_hihi << 16);
    a.sup = sup;
}
function LongInt_inc(a) {
    a.lo = (a.lo + 1) | 0;
    if (a.lo == 0) {
        a.hi = (a.hi + 1) | 0;
        if (a.hi == 0) {
            a.sup = (a.sup + 1) & 0xFFFF;
        }
    }
}
function LongInt_dec(a) {
    a.lo = (a.lo - 1) | 0;
    if (a.lo == -1) {
        a.hi = (a.hi - 1) | 0;
        if (a.hi == -1) {
            a.sup = (a.sup - 1) & 0xFFFF;
        }
    }
}
function LongInt_ucompare(a, b) {
    var r = (a.sup - b.sup);
    if (r != 0) {
        return r;
    }
    r = (a.hi >>> 1) - (b.hi >>> 1);
    if (r != 0) {
        return r;
    }
    r = (a.hi & 1) - (b.hi & 1);
    if (r != 0) {
        return r;
    }
    r = (a.lo >>> 1) - (b.lo >>> 1);
    if (r != 0) {
        return r;
    }
    return (a.lo & 1) - (b.lo & 1);
}
function LongInt_numOfLeadingZeroBits(a) {
    var n = 0;
    var d = 16;
    while (d > 0) {
        if ((a >>> d) !== 0) {
            a >>>= d;
            n = (n + d) | 0;
        }
        d = (d / 2) | 0;
    }
    return 31 - n;
}
function LongInt_shl(a, b) {
    if (b == 0) {
        return;
    }
    if (b < 32) {
        a.sup = ((a.hi >>> (32 - b)) | (a.sup << b)) & 0xFFFF;
        a.hi = (a.lo >>> (32 - b)) | (a.hi << b);
        a.lo <<= b;
    } else if (b == 32) {
        a.sup = a.hi & 0xFFFF;
        a.hi = a.lo;
        a.lo = 0;
    } else if (b < 64) {
        a.sup = ((a.lo >>> (64 - b)) | (a.hi << (b - 32))) & 0xFFFF;
        a.hi = a.lo << b;
        a.lo = 0;
    } else if (b == 64) {
        a.sup = a.lo & 0xFFFF;
        a.hi = 0;
        a.lo = 0;
    } else {
        a.sup = (a.lo << (b - 64)) & 0xFFFF;
        a.hi = 0;
        a.lo = 0;
    }
}
function LongInt_shr(a, b) {
    if (b == 0) {
        return;
    }
    if (b == 32) {
        a.lo = a.hi;
        a.hi = a.sup;
        a.sup = 0;
    } else if (b < 32) {
        a.lo = (a.lo >>> b) | (a.hi << (32 - b));
        a.hi = (a.hi >>> b) | (a.sup << (32 - b));
        a.sup >>>= b;
    } else if (b == 64) {
        a.lo = a.sup;
        a.hi = 0;
        a.sup = 0;
    } else if (b < 64) {
        a.lo = (a.hi >>> (b - 32)) | (a.sup << (64 - b));
        a.hi = a.sup >>> (b - 32);
        a.sup = 0;
    } else {
        a.lo = a.sup >>> (b - 64);
        a.hi = 0;
        a.sup = 0;
    }
}
function LongInt_copy(a) {
    return new LongInt(a.lo, a.hi, a.sup);
}
function LongInt_div(a, b) {
    // Normalize divisor
    var bits = b.hi !== 0 ? LongInt_numOfLeadingZeroBits(b.hi) : LongInt_numOfLeadingZeroBits(b.lo) + 32;
    var sz = 1 + ((bits / 16) | 0);
    var dividentBits = bits % 16;
    LongInt_shl(b, bits);
    LongInt_shl(a, dividentBits);
    var q = new LongInt(0, 0, 0);
    while (sz-- > 0) {
        LongInt_shl(q, 16);
        // Calculate approximate q
        var digitA = (a.hi >>> 16) + (0x10000 * a.sup);
        var digitB = b.hi >>> 16;
        var digit = (digitA / digitB) | 0;
        var t = LongInt_copy(b);
        LongInt_mul(t, digit);
        // Adjust q either down or up
        if (LongInt_ucompare(t, a) >= 0) {
            while (LongInt_ucompare(t, a) > 0) {
                LongInt_sub(t, b);
                --digit;
            }
        } else {
            while (true) {
                var nextT = LongInt_copy(t);
                LongInt_add(nextT, b);
                if (LongInt_ucompare(nextT, a) > 0) {
                    break;
                }
                t = nextT;
                ++digit;
            }
        }
        LongInt_sub(a, t);
        q.lo |= digit;
        LongInt_shl(a, 16);
    }
    LongInt_shr(a, bits + 16);
    return q;
}<|MERGE_RESOLUTION|>--- conflicted
+++ resolved
@@ -14,342 +14,7 @@
  *  limitations under the License.
  */
 "use strict";
-<<<<<<< HEAD
-
-=======
-var $rt_lastObjectId = 1;
-function $rt_nextId() {
-    var current = $rt_lastObjectId;
-    var next = (current + 1) | 0;
-    if (next === 0) {
-        next = (next + 1) | 0;
-    }
-    $rt_lastObjectId = next;
-    return current;
-}
-function $rt_compare(a, b) {
-    return a > b ? 1 : a < b ? -1 : 0;
-}
-function $rt_isInstance(obj, cls) {
-    return obj !== null && !!obj.constructor.$meta && $rt_isAssignable(obj.constructor, cls);
-}
-function $rt_isAssignable(from, to) {
-    if (from === to) {
-        return true;
-    }
-    var supertypes = from.$meta.supertypes;
-    for (var i = 0; i < supertypes.length; i = (i + 1) | 0) {
-        if ($rt_isAssignable(supertypes[i], to)) {
-            return true;
-        }
-    }
-    return false;
-}
-function $rt_createArray(cls, sz) {
-    var data = new Array(sz);
-    var arr = new ($rt_arraycls(cls))(data);
-    if (sz > 0) {
-        var i = 0;
-        do {
-            data[i] = null;
-            i = (i + 1) | 0;
-        } while (i < sz);
-    }
-    return arr;
-}
-function $rt_wrapArray(cls, data) {
-    return new ($rt_arraycls(cls))(data);
-}
-function $rt_createUnfilledArray(cls, sz) {
-    return new ($rt_arraycls(cls))(new Array(sz));
-}
-function $rt_createLongArray(sz) {
-    var data = new Array(sz);
-    var arr = new ($rt_arraycls($rt_longcls()))(data);
-    for (var i = 0; i < sz; i = (i + 1) | 0) {
-        data[i] = Long_ZERO;
-    }
-    return arr;
-}
-var $rt_createNumericArray;
-var $rt_createCharArray;
-var $rt_createByteArray;
-var $rt_createShortArray;
-var $rt_createIntArray;
-var $rt_createBooleanArray;
-var $rt_createFloatArray;
-var $rt_createDoubleArray;
-if (typeof 'ArrayBuffer' !== 'undefined') {
-    $rt_createNumericArray = function(cls, nativeArray) {
-        return new ($rt_arraycls(cls))(nativeArray);
-    };
-    $rt_createCharArray = function(sz) {
-        return $rt_createNumericArray($rt_charcls(), new Uint16Array(new ArrayBuffer(sz << 1)), 0);
-    };
-    $rt_createByteArray = function(sz) {
-        return $rt_createNumericArray($rt_bytecls(), new Int8Array(new ArrayBuffer(sz)), 0);
-    };
-    $rt_createShortArray = function(sz) {
-        return $rt_createNumericArray($rt_shortcls(), new Int16Array(new ArrayBuffer(sz << 1)), 0);
-    };
-    $rt_createIntArray = function(sz) {
-        return $rt_createNumericArray($rt_intcls(), new Int32Array(new ArrayBuffer(sz << 2)), 0);
-    };
-    $rt_createBooleanArray = function(sz) {
-        return $rt_createNumericArray($rt_booleancls(), new Int8Array(new ArrayBuffer(sz)), 0);
-    };
-    $rt_createFloatArray = function(sz) {
-        return $rt_createNumericArray($rt_floatcls(), new Float32Array(new ArrayBuffer(sz << 2)), 0);
-    };
-    $rt_createDoubleArray = function(sz) {
-        return $rt_createNumericArray($rt_doublecls(), new Float64Array(new ArrayBuffer(sz << 3)), 0);
-    };
-} else {
-    $rt_createNumericArray = function(cls, sz) {
-      var data = new Array(sz);
-      var arr = new ($rt_arraycls(cls))(data);
-      for (var i = 0; i < sz; i = (i + 1) | 0) {
-          data[i] = 0;
-      }
-      return arr;
-    };
-    $rt_createByteArray = function(sz) { return $rt_createNumericArray($rt_bytecls(), sz); };
-    $rt_createShortArray = function(sz) { return $rt_createNumericArray($rt_shortcls(), sz); };
-    $rt_createIntArray = function(sz) { return $rt_createNumericArray($rt_intcls(), sz); };
-    $rt_createBooleanArray = function(sz) { return $rt_createNumericArray($rt_booleancls(), sz); };
-    $rt_createFloatArray = function(sz) { return $rt_createNumericArray($rt_floatcls(), sz); };
-    $rt_createDoubleArray = function(sz) { return $rt_createNumericArray($rt_doublecls(), sz); };
-    $rt_createCharArray = function(sz) { return $rt_createNumericArray($rt_charcls(), sz); }
-}
-function $rt_arraycls(cls) {
-    var result = cls.$array;
-    if (result === null) {
-        var arraycls = function(data) {
-            this.data = data;
-            this.$id = 0;
-        };
-        arraycls.prototype = new ($rt_objcls())();
-        arraycls.prototype.constructor = arraycls;
-        arraycls.prototype.toString = function() {
-            var str = "[";
-            for (var i = 0; i < this.data.length; ++i) {
-                if (i > 0) {
-                    str += ", ";
-                }
-                str += this.data[i].toString();
-            }
-            str += "]";
-            return str;
-        };
-        var name = "[" + cls.$meta.binaryName;
-        arraycls.$meta = { item : cls, supertypes : [$rt_objcls()], primitive : false, superclass : $rt_objcls(),
-                name : name, binaryName : name, enum : false };
-        arraycls.classObject = null;
-        arraycls.$array = null;
-        result = arraycls;
-        cls.$array = arraycls;
-    }
-    return result;
-}
-function $rt_createcls() {
-    return {
-        $array : null,
-        classObject : null,
-        $meta : {
-            supertypes : [],
-            superclass : null
-        }
-    };
-}
-function $rt_createPrimitiveCls(name, binaryName) {
-    var cls = $rt_createcls();
-    cls.$meta.primitive = true;
-    cls.$meta.name = name;
-    cls.$meta.binaryName = binaryName;
-    cls.$meta.enum = false;
-    cls.$meta.item = null;
-    return cls;
-}
-var $rt_booleanclsCache = null;
-function $rt_booleancls() {
-    if ($rt_booleanclsCache === null) {
-        $rt_booleanclsCache = $rt_createPrimitiveCls("boolean", "Z");
-    }
-    return $rt_booleanclsCache;
-}
-var $rt_charclsCache = null;
-function $rt_charcls() {
-    if ($rt_charclsCache === null) {
-        $rt_charclsCache = $rt_createPrimitiveCls("char", "C");
-    }
-    return $rt_charclsCache;
-}
-var $rt_byteclsCache = null;
-function $rt_bytecls() {
-    if ($rt_byteclsCache === null) {
-        $rt_byteclsCache = $rt_createPrimitiveCls("byte", "B");
-    }
-    return $rt_byteclsCache;
-}
-var $rt_shortclsCache = null;
-function $rt_shortcls() {
-    if ($rt_shortclsCache === null) {
-        $rt_shortclsCache = $rt_createPrimitiveCls("short", "S");
-    }
-    return $rt_shortclsCache;
-}
-var $rt_intclsCache = null;
-function $rt_intcls() {
-    if ($rt_intclsCache === null) {
-        $rt_intclsCache = $rt_createPrimitiveCls("int", "I");
-    }
-    return $rt_intclsCache;
-}
-var $rt_longclsCache = null;
-function $rt_longcls() {
-    if ($rt_longclsCache === null) {
-        $rt_longclsCache = $rt_createPrimitiveCls("long", "J");
-    }
-    return $rt_longclsCache;
-}
-var $rt_floatclsCache = null;
-function $rt_floatcls() {
-    if ($rt_floatclsCache === null) {
-        $rt_floatclsCache = $rt_createPrimitiveCls("float", "F");
-    }
-    return $rt_floatclsCache;
-}
-var $rt_doubleclsCache = null;
-function $rt_doublecls() {
-    if ($rt_doubleclsCache === null) {
-        $rt_doubleclsCache = $rt_createPrimitiveCls("double", "D");
-    }
-    return $rt_doubleclsCache;
-}
-var $rt_voidclsCache = null;
-function $rt_voidcls() {
-    if ($rt_voidclsCache === null) {
-        $rt_voidclsCache = $rt_createPrimitiveCls("void", "V");
-    }
-    return $rt_voidclsCache;
-}
-function $rt_init(cls, constructor, args) {
-    var obj = new cls();
-    cls.prototype[constructor].apply(obj, args);
-    return obj;
-}
-function $rt_throw(ex) {
-    throw $rt_exception(ex);
-}
-function $rt_exception(ex) {
-    var err = ex.$jsException;
-    if (!err) {
-        err = new Error("Java exception thrown");
-        err.$javaException = ex;
-        ex.$jsException = err;
-    }
-    return err;
-}
-function $rt_createMultiArray(cls, dimensions) {
-    var arrays = new Array($rt_primitiveArrayCount(dimensions));
-    var firstDim = dimensions[0] | 0;
-    for (var i = 0 | 0; i < arrays.length; i = (i + 1) | 0) {
-        arrays[i] = $rt_createArray(cls, firstDim);
-    }
-    return $rt_createMultiArrayImpl(cls, arrays, dimensions);
-}
-function $rt_createByteMultiArray(dimensions) {
-    var arrays = new Array($rt_primitiveArrayCount(dimensions));
-    var firstDim = dimensions[0] | 0;
-    for (var i = 0 | 0; i < arrays.length; i = (i + 1) | 0) {
-        arrays[i] = $rt_createByteArray(firstDim);
-    }
-    return $rt_createMultiArrayImpl($rt_bytecls(), arrays, dimensions);
-}
-function $rt_createCharMultiArray(dimensions) {
-    var arrays = new Array($rt_primitiveArrayCount(dimensions));
-    var firstDim = dimensions[0] | 0;
-    for (var i = 0 | 0; i < arrays.length; i = (i + 1) | 0) {
-        arrays[i] = $rt_createCharArray(firstDim);
-    }
-    return $rt_createMultiArrayImpl($rt_charcls(), arrays, dimensions);
-}
-function $rt_createBooleanMultiArray(dimensions) {
-    var arrays = new Array($rt_primitiveArrayCount(dimensions));
-    var firstDim = dimensions[0] | 0;
-    for (var i = 0 | 0; i < arrays.length; i = (i + 1) | 0) {
-        arrays[i] = $rt_createBooleanArray(firstDim);
-    }
-    return $rt_createMultiArrayImpl($rt_booleancls(), arrays, dimensions);
-}
-function $rt_createShortMultiArray(dimensions) {
-    var arrays = new Array($rt_primitiveArrayCount(dimensions));
-    var firstDim = dimensions[0] | 0;
-    for (var i = 0 | 0; i < arrays.length; i = (i + 1) | 0) {
-        arrays[i] = $rt_createShortArray(firstDim);
-    }
-    return $rt_createMultiArrayImpl($rt_shortcls(), arrays, dimensions);
-}
-function $rt_createIntMultiArray(dimensions) {
-    var arrays = new Array($rt_primitiveArrayCount(dimensions));
-    var firstDim = dimensions[0] | 0;
-    for (var i = 0 | 0; i < arrays.length; i = (i + 1) | 0) {
-        arrays[i] = $rt_createIntArray(firstDim);
-    }
-    return $rt_createMultiArrayImpl($rt_intcls(), arrays, dimensions);
-}
-function $rt_createLongMultiArray(dimensions) {
-    var arrays = new Array($rt_primitiveArrayCount(dimensions));
-    var firstDim = dimensions[0] | 0;
-    for (var i = 0 | 0; i < arrays.length; i = (i + 1) | 0) {
-        arrays[i] = $rt_createLongArray(firstDim);
-    }
-    return $rt_createMultiArrayImpl($rt_longcls(), arrays, dimensions);
-}
-function $rt_createFloatMultiArray(dimensions) {
-    var arrays = new Array($rt_primitiveArrayCount(dimensions));
-    var firstDim = dimensions[0] | 0;
-    for (var i = 0 | 0; i < arrays.length; i = (i + 1) | 0) {
-        arrays[i] = $rt_createFloatArray(firstDim);
-    }
-    return $rt_createMultiArrayImpl($rt_floatcls(), arrays, dimensions);
-}
-function $rt_createDoubleMultiArray(dimensions) {
-    var arrays = new Array($rt_primitiveArrayCount(dimensions));
-    var firstDim = dimensions[0] | 0;
-    for (var i = 0 | 0; i < arrays.length; i = (i + 1) | 0) {
-        arrays[i] = $rt_createDoubleArray(firstDim);
-    }
-    return $rt_createMultiArrayImpl($rt_doublecls(), arrays, dimensions);
-}
-function $rt_primitiveArrayCount(dimensions) {
-    var val = dimensions[1] | 0;
-    for (var i = 2 | 0; i < dimensions.length; i = (i + 1) | 0) {
-        val = (val * (dimensions[i] | 0)) | 0;
-    }
-    return val;
-}
-function $rt_createMultiArrayImpl(cls, arrays, dimensions) {
-    var limit = arrays.length;
-    for (var i = 1 | 0; i < dimensions.length; i = (i + 1) | 0) {
-        cls = $rt_arraycls(cls);
-        var dim = dimensions[i];
-        var index = 0;
-        var packedIndex = 0;
-        while (index < limit) {
-            var arr = $rt_createUnfilledArray(cls, dim);
-            for (var j = 0; j < dim; j = (j + 1) | 0) {
-                arr.data[j] = arrays[index];
-                index = (index + 1) | 0;
-            }
-            arrays[packedIndex] = arr;
-            packedIndex = (packedIndex + 1) | 0;
-        }
-        limit = packedIndex;
-    }
-    return arrays[0];
-}
->>>>>>> a2e1fbde
+
 function $rt_assertNotNaN(value) {
     if (typeof value === 'number' && isNaN(value)) {
         throw "NaN";
