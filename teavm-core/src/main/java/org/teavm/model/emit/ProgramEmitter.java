--- conflicted
+++ resolved
@@ -271,6 +271,22 @@
         return var(var, ValueType.parse(type));
     }
 
+    public ValueEmitter var(Variable var, ClassReader type) {
+        return var(var, ValueType.object(type.getName()));
+    }
+
+    public ValueEmitter var(int var, ValueType type) {
+        return new ValueEmitter(this, block, program.variableAt(var), type);
+    }
+
+    public ValueEmitter var(int var, Class<?> type) {
+        return var(var, ValueType.parse(type));
+    }
+
+    public ValueEmitter var(int var, ClassReader type) {
+        return var(var, ValueType.object(type.getName()));
+    }
+
     public ValueEmitter newVar(ValueType type) {
         return var(program.createVariable(), type);
     }
@@ -308,10 +324,14 @@
         insn.setTarget(block);
         zeroBlock.getInstructions().add(insn);
 
+        program.createVariable();
+        for (int i = 0; i < method.parameterCount(); ++i) {
+            program.createVariable();
+        }
+
         return new ProgramEmitter(program, block);
     }
 
-<<<<<<< HEAD
     public ConditionEmitter when(ComputationEmitter condition) {
         return new ConditionEmitter(this, condition, program.createBasicBlock());
     }
@@ -348,9 +368,9 @@
         SwitchInstruction insn = new SwitchInstruction();
         insn.setCondition(value.getVariable());
         return new ChooseEmitter(this, insn, program.createBasicBlock());
-=======
+    }
+
     public static ProgramEmitter create(Program program) {
         return new ProgramEmitter(program, null);
->>>>>>> 5aa526bc
     }
 }