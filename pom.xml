<!--
    Copyright 2014 Alexey Andreev.

    Licensed under the Apache License, Version 2.0 (the "License");
    you may not use this file except in compliance with the License.
    You may obtain a copy of the License at

         http://www.apache.org/licenses/LICENSE-2.0

    Unless required by applicable law or agreed to in writing, software
    distributed under the License is distributed on an "AS IS" BASIS,
    WITHOUT WARRANTIES OR CONDITIONS OF ANY KIND, either express or implied.
    See the License for the specific language governing permissions and
    limitations under the License.
-->
<project xmlns="http://maven.apache.org/POM/4.0.0"
    xmlns:xsi="http://www.w3.org/2001/XMLSchema-instance"
    xsi:schemaLocation="http://maven.apache.org/POM/4.0.0 http://maven.apache.org/xsd/maven-4.0.0.xsd">
  <modelVersion>4.0.0</modelVersion>

  <groupId>org.teavm</groupId>
  <artifactId>teavm</artifactId>
  <version>0.2-SNAPSHOT</version>
  <packaging>pom</packaging>

  <name>TeaVM</name>
  <description>TeaVM aggregate project</description>
  <url>http://teavm.org</url>

  <licenses>
    <license>
      <name>The Apache Software License, Version 2.0</name>
      <url>http://www.apache.org/licenses/LICENSE-2.0.txt</url>
      <distribution>repo</distribution>
      <comments>A business-friendly OSS license</comments>
    </license>
  </licenses>

  <developers>
    <developer>
      <id>konsoletyper</id>
      <name>Alexey Andreev</name>
      <email>konsoletyper@gmail.com</email>
      <timezone>+4</timezone>
    </developer>
  </developers>

  <scm>
    <url>https://github.com/konsoletyper/teavm</url>
    <connection>scm:git:git@github.com:konsoletyper/teavm.git</connection>
  </scm>

  <distributionManagement>
    <snapshotRepository>
      <id>sonatype-nexus-snapshots</id>
      <name>Sonatype Nexus Snapshots</name>
      <url>${sonatypeOssDistMgmtSnapshotsUrl}</url>
    </snapshotRepository>
    <repository>
      <id>sonatype-nexus-staging</id>
      <name>Nexus Release Repository</name>
      <url>https://oss.sonatype.org/service/local/staging/deploy/maven2/</url>
    </repository>
  </distributionManagement>

  <properties>
    <project.build.sourceEncoding>UTF-8</project.build.sourceEncoding>
    <html4j.version>0.7.5</html4j.version>
    <sonatypeOssDistMgmtSnapshotsUrl>https://oss.sonatype.org/content/repositories/snapshots/</sonatypeOssDistMgmtSnapshotsUrl>
  </properties>

  <modules>
    <module>teavm-core</module>
    <module>teavm-classlib</module>
    <module>teavm-maven-plugin</module>
    <module>teavm-dom</module>
    <module>teavm-jso</module>
    <module>teavm-html4j</module>
    <module>teavm-samples</module>
<<<<<<< HEAD
    <module>teavm-platform</module>
=======
    <module>teavm-cli</module>
>>>>>>> 7a3b6be0
  </modules>

  <dependencyManagement>
    <dependencies>
      <dependency>
        <groupId>junit</groupId>
        <artifactId>junit</artifactId>
        <version>4.11</version>
      </dependency>
      <dependency>
        <groupId>org.netbeans.html</groupId>
        <artifactId>net.java.html.boot</artifactId>
        <version>${html4j.version}</version>
        <exclusions>
          <exclusion>
            <groupId>org.ow2.asm</groupId>
            <artifactId>asm</artifactId>
          </exclusion>
        </exclusions>
      </dependency>
      <dependency>
        <groupId>org.netbeans.html</groupId>
        <artifactId>net.java.html.json.tck</artifactId>
        <version>${html4j.version}</version>
      </dependency>
      <dependency>
        <groupId>org.netbeans.html</groupId>
        <artifactId>ko4j</artifactId>
        <version>${html4j.version}</version>
      </dependency>
      <dependency>
        <groupId>commons-io</groupId>
        <artifactId>commons-io</artifactId>
        <version>2.4</version>
      </dependency>
      <dependency>
        <groupId>org.ow2.asm</groupId>
        <artifactId>asm-debug-all</artifactId>
        <version>4.2</version>
      </dependency>
      <dependency>
        <groupId>org.apache.maven</groupId>
        <artifactId>maven-plugin-api</artifactId>
        <version>3.0</version>
      </dependency>
      <dependency>
        <groupId>org.apache.maven.plugin-tools</groupId>
        <artifactId>maven-plugin-annotations</artifactId>
        <version>3.0</version>
      </dependency>
      <dependency>
        <groupId>org.apache.maven</groupId>
        <artifactId>maven-core</artifactId>
        <version>3.0</version>
      </dependency>
    </dependencies>
  </dependencyManagement>

  <build>
    <pluginManagement>
      <plugins>
        <plugin>
          <groupId>org.apache.maven.plugins</groupId>
          <artifactId>maven-compiler-plugin</artifactId>
          <version>2.5.1</version>
          <configuration>
            <source>1.7</source>
            <target>1.7</target>
          </configuration>
        </plugin>
        <plugin>
          <groupId>org.apache.maven.plugins</groupId>
          <artifactId>maven-javadoc-plugin</artifactId>
          <version>2.9.1</version>
          <executions>
            <execution>
              <id>build-javadoc</id>
              <goals>
                <goal>jar</goal>
              </goals>
              <phase>post-integration-test</phase>
            </execution>
          </executions>
          <configuration>
            <show>protected</show>
          </configuration>
        </plugin>
        <plugin>
          <groupId>org.apache.maven.plugins</groupId>
          <artifactId>maven-source-plugin</artifactId>
          <version>2.2.1</version>
          <executions>
            <execution>
              <id>attach-sources</id>
              <phase>post-integration-test</phase>
              <goals>
                <goal>jar-no-fork</goal>
              </goals>
            </execution>
          </executions>
        </plugin>
        <plugin>
          <groupId>org.apache.maven.plugins</groupId>
          <artifactId>maven-surefire-plugin</artifactId>
          <version>2.17</version>
        </plugin>
      </plugins>
    </pluginManagement>
  </build>

  <profiles>
    <profile>
      <id>sign-artifacts</id>
      <build>
        <plugins>
          <plugin>
            <groupId>org.apache.maven.plugins</groupId>
            <artifactId>maven-gpg-plugin</artifactId>
            <version>1.4</version>
            <executions>
              <execution>
                <id>sign-artifacts</id>
                <phase>verify</phase>
                <goals>
                  <goal>sign</goal>
                </goals>
              </execution>
            </executions>
          </plugin>
        </plugins>
      </build>
    </profile>
    <profile>
      <id>enable-scala</id>
      <modules>
        <module>teavm-scala-samples</module>
      </modules>
    </profile>
    <profile>
      <id>enable-samples</id>
      <modules>
        <module>teavm-samples</module>
      </modules>
    </profile>
  </profiles>
</project><|MERGE_RESOLUTION|>--- conflicted
+++ resolved
@@ -77,11 +77,8 @@
     <module>teavm-jso</module>
     <module>teavm-html4j</module>
     <module>teavm-samples</module>
-<<<<<<< HEAD
     <module>teavm-platform</module>
-=======
     <module>teavm-cli</module>
->>>>>>> 7a3b6be0
   </modules>
 
   <dependencyManagement>
